--- conflicted
+++ resolved
@@ -9,7 +9,6 @@
 use crate::BlockTalkError;
 use crate::mining_capnp::block_template::Client as BlockTemplateClient;
 
-<<<<<<< HEAD
 #[async_trait::async_trait(?Send)]
 pub trait ConnectionProvider: Send + Sync {
     async fn create_network(
@@ -37,15 +36,6 @@
         &self,
         init: &InitClient,
     ) -> Result<(ThreadClient, ChainClient), BlockTalkError>;
-=======
-/// Represents a connection to the Bitcoin node
-pub struct Connection {
-    rpc_handle: JoinHandle<Result<(), capnp::Error>>,
-    disconnector: capnp_rpc::Disconnector<twoparty::VatId>,
-    thread: ThreadClient,
-    chain_client: ChainClient,
-    block_template_client: BlockTemplateClient
->>>>>>> b6b81be0
 }
 
 pub struct UnixConnectionProvider;
@@ -134,7 +124,6 @@
         })?;
         log::debug!("Chain client established");
 
-<<<<<<< HEAD
         Ok((thread, chain_client))
     }
 }
@@ -144,6 +133,7 @@
     disconnector: capnp_rpc::Disconnector<twoparty::VatId>,
     thread: ThreadClient,
     chain_client: ChainClient,
+    block_template_client: BlockTemplateClient
 }
 
 impl Connection {
@@ -158,7 +148,7 @@
         let rpc_handle = provider.spawn_rpc(rpc);
 
         let (thread, chain_client) = provider.create_clients(&init_interface).await?;
-=======
+
         // Set up block template client with thread context
         let mut mk_mining_req = init_interface.make_mining_request();
         {
@@ -182,7 +172,6 @@
 
         let block_template_client = response.get()?.get_result()?;
         log::debug!("Block template client established");
->>>>>>> b6b81be0
 
         log::info!("Connection to node established successfully");
         Ok(Arc::new(Self {
@@ -226,15 +215,12 @@
         &self.chain_client
     }
 
-<<<<<<< HEAD
-=======
     /// Get the mining client
     pub fn block_template_client(&self) -> BlockTemplateClient {
         self.block_template_client.clone()
     }
 
     /// Get a reference to the thread client
->>>>>>> b6b81be0
     pub fn thread(&self) -> &ThreadClient {
         &self.thread
     }
